--- conflicted
+++ resolved
@@ -760,13 +760,8 @@
 	tblCharset string,
 	tblCollate string,
 ) (*table.Column, []*ast.Constraint, error) {
-<<<<<<< HEAD
 	if colName := colDef.Name.Name; !isCorrectColName(colName) {
-		return nil, nil, ErrWrongColumnName.GenWithStackByArgs(colName)
-=======
-	if colName := colDef.Name.Name.L; colName == model.ExtraHandleName.L {
 		return nil, nil, dbterror.ErrWrongColumnName.GenWithStackByArgs(colName)
->>>>>>> 36a98104
 	}
 
 	// specifiedCollate refers to the last collate specified in colDef.Options.
@@ -4350,13 +4345,8 @@
 		return nil, infoschema.ErrColumnNotExists.GenWithStackByArgs(originalColName, ident.Name)
 	}
 	newColName := specNewColumn.Name.Name
-<<<<<<< HEAD
 	if !isCorrectColName(newColName) {
-		return nil, ErrWrongColumnName.GenWithStackByArgs(newColName)
-=======
-	if newColName.L == model.ExtraHandleName.L {
-		return nil, dbterror.ErrWrongColumnName.GenWithStackByArgs(newColName.L)
->>>>>>> 36a98104
+		return nil, dbterror.ErrWrongColumnName.GenWithStackByArgs(newColName)
 	}
 	// If we want to rename the column name, we need to check whether it already exists.
 	if newColName.L != originalColName.L {
@@ -4693,13 +4683,8 @@
 	if oldColName.L == newColName.L {
 		return nil
 	}
-<<<<<<< HEAD
 	if !isCorrectColName(newColName) {
-		return ErrWrongColumnName.GenWithStackByArgs(newColName)
-=======
-	if newColName.L == model.ExtraHandleName.L {
-		return dbterror.ErrWrongColumnName.GenWithStackByArgs(newColName.L)
->>>>>>> 36a98104
+		return dbterror.ErrWrongColumnName.GenWithStackByArgs(newColName)
 	}
 
 	schema, tbl, err := d.getSchemaAndTableByIdent(ctx, ident)
@@ -7051,7 +7036,26 @@
 	return d.callHookOnChanged(err)
 }
 
-<<<<<<< HEAD
+// checkTooBigFieldLengthAndTryAutoConvert will check whether the field length is too big
+// in non-strict mode and varchar column. If it is, will try to adjust to blob or text, see issue #30328
+func checkTooBigFieldLengthAndTryAutoConvert(tp *types.FieldType, colName string, sessVars *variable.SessionVars) error {
+	if sessVars != nil && !sessVars.SQLMode.HasStrictMode() && tp.Tp == mysql.TypeVarchar {
+		err := IsTooBigFieldLength(tp.Flen, colName, tp.Charset)
+		if err != nil && terror.ErrorEqual(types.ErrTooBigFieldLength, err) {
+			tp.Tp = mysql.TypeBlob
+			if err = adjustBlobTypesFlen(tp, tp.Charset); err != nil {
+				return err
+			}
+			if tp.Charset == charset.CharsetBin {
+				sessVars.StmtCtx.AppendWarning(dbterror.ErrAutoConvert.GenWithStackByArgs(colName, "VARBINARY", "BLOB"))
+			} else {
+				sessVars.StmtCtx.AppendWarning(dbterror.ErrAutoConvert.GenWithStackByArgs(colName, "VARCHAR", "TEXT"))
+			}
+		}
+	}
+	return nil
+}
+
 func (d *ddl) CreatePropertyGraph(ctx sessionctx.Context, stmt *ast.CreatePropertyGraphStmt) error {
 	is := d.GetInfoSchemaWithInterceptor(ctx)
 	schema, ok := is.SchemaByName(stmt.Graph.Schema)
@@ -7127,10 +7131,10 @@
 		}
 		tblInfo := tbl.Meta()
 		if tblInfo.IsView() || tblInfo.IsSequence() {
-			return nil, ErrWrongObject.GenWithStackByArgs(schema, tblInfo.Name, "BASE TABLE")
+			return nil, dbterror.ErrWrongObject.GenWithStackByArgs(schema, tblInfo.Name, "BASE TABLE")
 		}
 		if tblInfo.TempTableType != model.TempTableNone {
-			return nil, ErrOptOnTemporaryTable.GenWithStackByArgs("graph")
+			return nil, dbterror.ErrOptOnTemporaryTable.GenWithStackByArgs("graph")
 		}
 		graphTable := &model.GraphTable{
 			Name:     tblInfo.Name,
@@ -7162,7 +7166,7 @@
 		return tableRef.Table.Name.Equal(tbl.Name)
 	})
 	if idx < 0 {
-		return nil, ErrVertexTableNotExists.GenWithStackByArgs(tableRef.Table.Name)
+		return nil, dbterror.ErrVertexTableNotExists.GenWithStackByArgs(tableRef.Table.Name)
 	}
 	vTbl := vertexTables[idx]
 	var keyCols []model.CIStr
@@ -7173,18 +7177,18 @@
 				slices.EqualFunc(fkInfo.RefCols, vTbl.KeyCols,
 					func(a, b model.CIStr) bool { return a.Equal(b) }) {
 				if target != nil {
-					return nil, ErrAmbiguousForeignKeyForEdgeTable.GenWithStackByArgs(tblInfo.Name)
+					return nil, dbterror.ErrAmbiguousForeignKeyForEdgeTable.GenWithStackByArgs(tblInfo.Name)
 				}
 				target = fkInfo
 			}
 		}
 		if target == nil {
-			return nil, ErrForeignKeyRequired.GenWithStackByArgs(tblInfo.Name)
+			return nil, dbterror.ErrForeignKeyRequired.GenWithStackByArgs(tblInfo.Name)
 		}
 		keyCols = target.Cols
 	} else {
 		if len(tableRef.Key.Cols) != len(vTbl.KeyCols) {
-			return nil, ErrVertexTableRefNotMatch.GenWithStackByArgs(eTblName)
+			return nil, dbterror.ErrVertexTableRefNotMatch.GenWithStackByArgs(eTblName)
 		}
 		for _, col := range tableRef.Key.Cols {
 			keyCols = append(keyCols, col.Name)
@@ -7200,7 +7204,7 @@
 		for _, col := range key.Cols {
 			colInfo := findColumnByName(col.Name.L, tblInfo)
 			if colInfo == nil {
-				return nil, errKeyColumnDoesNotExits.GenWithStackByArgs(col.Name)
+				return nil, dbterror.ErrKeyColumnDoesNotExits.GenWithStackByArgs(col.Name)
 			}
 			if colNames.Exist(col.Name.L) {
 				return nil, infoschema.ErrColumnExists.GenWithStackByArgs(col.Name)
@@ -7211,7 +7215,7 @@
 	} else {
 		keyCols = findPkColumns(tblInfo)
 		if len(keyCols) == 0 {
-			return nil, ErrPrimaryKeyRequired.GenWithStackByArgs(tblInfo.Name)
+			return nil, dbterror.ErrPrimaryKeyRequired.GenWithStackByArgs(tblInfo.Name)
 		}
 	}
 	return keyCols, nil
@@ -7253,7 +7257,7 @@
 			continue
 		}
 		if !isCorrectPropertyName(col.Name) {
-			return nil, ErrWrongPropertyName.GenWithStackByArgs(col.Name)
+			return nil, dbterror.ErrWrongPropertyName.GenWithStackByArgs(col.Name)
 		}
 		colExpr := ast.ColumnNameExpr{Name: &ast.ColumnName{Name: col.Name}}
 		restoreFlag := format.RestoreStringSingleQuotes | format.RestoreKeyWordUppercase | format.RestoreNameBackQuotes
@@ -7277,10 +7281,10 @@
 		dependCols := make(map[string]struct{}, len(dependedColNames))
 		for _, col := range dependedColNames {
 			if col.Schema.L != "" && col.Schema.L != schema.L {
-				return nil, ErrBadField.GenWithStackByArgs(col.String(), "property expression")
+				return nil, dbterror.ErrBadField.GenWithStackByArgs(col.String(), "property expression")
 			}
 			if col.Table.L != "" && col.Table.L != tbl.Meta().Name.L {
-				return nil, ErrBadField.GenWithStackByArgs(col.String(), "property expression")
+				return nil, dbterror.ErrBadField.GenWithStackByArgs(col.String(), "property expression")
 			}
 			dependCols[col.Name.L] = struct{}{}
 		}
@@ -7298,7 +7302,7 @@
 			}
 		}
 		if !isCorrectPropertyName(propertyInfo.Name) {
-			return nil, ErrWrongPropertyName.GenWithStackByArgs(propertyInfo.Name)
+			return nil, dbterror.ErrWrongPropertyName.GenWithStackByArgs(propertyInfo.Name)
 		}
 
 		restoreFlag := format.RestoreStringSingleQuotes | format.RestoreKeyWordUppercase | format.RestoreNameBackQuotes
@@ -7312,7 +7316,7 @@
 		}
 
 		if propertyNames.Exist(propertyInfo.Name.L) {
-			return nil, ErrNonUniqProperty.GenWithStackByArgs(propertyInfo.Name)
+			return nil, dbterror.ErrNonUniqProperty.GenWithStackByArgs(propertyInfo.Name)
 		}
 		propertyNames.Insert(propertyInfo.Name.L)
 
@@ -7365,11 +7369,11 @@
 	for _, v := range graphTables {
 		if tblNames.Exist(v.Name.L) {
 			if v.IsVertex() {
-				return ErrNonUniqVertexTable.GenWithStackByArgs(v.Name)
+				return dbterror.ErrNonUniqVertexTable.GenWithStackByArgs(v.Name)
 			} else if v.IsEdge() {
-				return ErrNonUniqEdgeTable.GenWithStackByArgs(v.Name)
+				return dbterror.ErrNonUniqEdgeTable.GenWithStackByArgs(v.Name)
 			} else {
-				return ErrInvalidEdgeTable.GenWithStackByArgs(v.Name)
+				return dbterror.ErrInvalidEdgeTable.GenWithStackByArgs(v.Name)
 			}
 		}
 		tblNames.Insert(v.Name.L)
@@ -7379,28 +7383,11 @@
 		}
 		if firstProperties, ok := label2Properties[v.Label.L]; ok {
 			if !properties.Equal(firstProperties) {
-				return ErrWrongLabelDefinition.GenWithStackByArgs(v.Label)
-=======
-// checkTooBigFieldLengthAndTryAutoConvert will check whether the field length is too big
-// in non-strict mode and varchar column. If it is, will try to adjust to blob or text, see issue #30328
-func checkTooBigFieldLengthAndTryAutoConvert(tp *types.FieldType, colName string, sessVars *variable.SessionVars) error {
-	if sessVars != nil && !sessVars.SQLMode.HasStrictMode() && tp.Tp == mysql.TypeVarchar {
-		err := IsTooBigFieldLength(tp.Flen, colName, tp.Charset)
-		if err != nil && terror.ErrorEqual(types.ErrTooBigFieldLength, err) {
-			tp.Tp = mysql.TypeBlob
-			if err = adjustBlobTypesFlen(tp, tp.Charset); err != nil {
-				return err
-			}
-			if tp.Charset == charset.CharsetBin {
-				sessVars.StmtCtx.AppendWarning(dbterror.ErrAutoConvert.GenWithStackByArgs(colName, "VARBINARY", "BLOB"))
-			} else {
-				sessVars.StmtCtx.AppendWarning(dbterror.ErrAutoConvert.GenWithStackByArgs(colName, "VARCHAR", "TEXT"))
->>>>>>> 36a98104
+				return dbterror.ErrWrongLabelDefinition.GenWithStackByArgs(v.Label)
 			}
 		}
 	}
 	return nil
-<<<<<<< HEAD
 }
 
 func (d *ddl) DropPropertyGraph(ctx sessionctx.Context, stmt *ast.DropPropertyGraphStmt) error {
@@ -7424,6 +7411,4 @@
 
 	err := d.doDDLJob(ctx, job)
 	return d.callHookOnChanged(err)
-=======
->>>>>>> 36a98104
 }