--- conflicted
+++ resolved
@@ -194,14 +194,12 @@
 	tableAliasInJoin []map[string]interface{}
 	withName         map[string]interface{}
 
-<<<<<<< HEAD
+	staleReadProcessor staleread.Processor
+
 	// vertexLabels is a stacks that keep all the vertex labels in a match clause.
 	vertexLabels map[string]model.CIStr
 	// edgeLabels is a stacks that keep all the edge labels in a match clause.
 	edgeLabels map[string]model.CIStr
-=======
-	staleReadProcessor staleread.Processor
->>>>>>> 36a98104
 
 	// values that may be returned
 	*PreprocessorReturn
@@ -1735,7 +1733,20 @@
 	})
 }
 
-<<<<<<< HEAD
+func (p *preprocessor) hasAutoConvertWarning(colDef *ast.ColumnDef) bool {
+	sessVars := p.ctx.GetSessionVars()
+	if !sessVars.SQLMode.HasStrictMode() && colDef.Tp.Tp == mysql.TypeVarchar {
+		colDef.Tp.Tp = mysql.TypeBlob
+		if colDef.Tp.Charset == charset.CharsetBin {
+			sessVars.StmtCtx.AppendWarning(dbterror.ErrAutoConvert.GenWithStackByArgs(colDef.Name.Name.O, "VARBINARY", "BLOB"))
+		} else {
+			sessVars.StmtCtx.AppendWarning(dbterror.ErrAutoConvert.GenWithStackByArgs(colDef.Name.Name.O, "VARCHAR", "TEXT"))
+		}
+		return true
+	}
+	return false
+}
+
 func (p *preprocessor) handleGraphName(gn *ast.GraphName) {
 	if gn.Schema.L == "" {
 		currentDB := p.ctx.GetSessionVars().CurrentDB
@@ -1932,18 +1943,4 @@
 			}
 		}
 	}
-=======
-func (p *preprocessor) hasAutoConvertWarning(colDef *ast.ColumnDef) bool {
-	sessVars := p.ctx.GetSessionVars()
-	if !sessVars.SQLMode.HasStrictMode() && colDef.Tp.Tp == mysql.TypeVarchar {
-		colDef.Tp.Tp = mysql.TypeBlob
-		if colDef.Tp.Charset == charset.CharsetBin {
-			sessVars.StmtCtx.AppendWarning(dbterror.ErrAutoConvert.GenWithStackByArgs(colDef.Name.Name.O, "VARBINARY", "BLOB"))
-		} else {
-			sessVars.StmtCtx.AppendWarning(dbterror.ErrAutoConvert.GenWithStackByArgs(colDef.Name.Name.O, "VARCHAR", "TEXT"))
-		}
-		return true
-	}
-	return false
->>>>>>> 36a98104
 }