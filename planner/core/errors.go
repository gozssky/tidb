// Copyright 2018 PingCAP, Inc.
//
// Licensed under the Apache License, Version 2.0 (the "License");
// you may not use this file except in compliance with the License.
// You may obtain a copy of the License at
//
//     http://www.apache.org/licenses/LICENSE-2.0
//
// Unless required by applicable law or agreed to in writing, software
// distributed under the License is distributed on an "AS IS" BASIS,
// WITHOUT WARRANTIES OR CONDITIONS OF ANY KIND, either express or implied.
// See the License for the specific language governing permissions and
// limitations under the License.

package core

import (
	mysql "github.com/pingcap/tidb/errno"
	"github.com/pingcap/tidb/util/dbterror"
)

// error definitions.
var (
	ErrUnsupportedType                       = dbterror.ClassOptimizer.NewStd(mysql.ErrUnsupportedType)
	ErrAnalyzeMissIndex                      = dbterror.ClassOptimizer.NewStd(mysql.ErrAnalyzeMissIndex)
	ErrAnalyzeMissColumn                     = dbterror.ClassOptimizer.NewStd(mysql.ErrAnalyzeMissColumn)
	ErrWrongParamCount                       = dbterror.ClassOptimizer.NewStd(mysql.ErrWrongParamCount)
	ErrSchemaChanged                         = dbterror.ClassOptimizer.NewStd(mysql.ErrSchemaChanged)
	ErrTablenameNotAllowedHere               = dbterror.ClassOptimizer.NewStd(mysql.ErrTablenameNotAllowedHere)
	ErrNotSupportedYet                       = dbterror.ClassOptimizer.NewStd(mysql.ErrNotSupportedYet)
	ErrWrongUsage                            = dbterror.ClassOptimizer.NewStd(mysql.ErrWrongUsage)
	ErrUnknown                               = dbterror.ClassOptimizer.NewStd(mysql.ErrUnknown)
	ErrUnknownTable                          = dbterror.ClassOptimizer.NewStd(mysql.ErrUnknownTable)
	ErrNoSuchTable                           = dbterror.ClassOptimizer.NewStd(mysql.ErrNoSuchTable)
	ErrViewRecursive                         = dbterror.ClassOptimizer.NewStd(mysql.ErrViewRecursive)
	ErrWrongArguments                        = dbterror.ClassOptimizer.NewStd(mysql.ErrWrongArguments)
	ErrWrongNumberOfColumnsInSelect          = dbterror.ClassOptimizer.NewStd(mysql.ErrWrongNumberOfColumnsInSelect)
	ErrBadGeneratedColumn                    = dbterror.ClassOptimizer.NewStd(mysql.ErrBadGeneratedColumn)
	ErrFieldNotInGroupBy                     = dbterror.ClassOptimizer.NewStd(mysql.ErrFieldNotInGroupBy)
	ErrAggregateOrderNonAggQuery             = dbterror.ClassOptimizer.NewStd(mysql.ErrAggregateOrderNonAggQuery)
	ErrFieldInOrderNotSelect                 = dbterror.ClassOptimizer.NewStd(mysql.ErrFieldInOrderNotSelect)
	ErrAggregateInOrderNotSelect             = dbterror.ClassOptimizer.NewStd(mysql.ErrAggregateInOrderNotSelect)
	ErrBadTable                              = dbterror.ClassOptimizer.NewStd(mysql.ErrBadTable)
	ErrKeyDoesNotExist                       = dbterror.ClassOptimizer.NewStd(mysql.ErrKeyDoesNotExist)
	ErrOperandColumns                        = dbterror.ClassOptimizer.NewStd(mysql.ErrOperandColumns)
	ErrInvalidGroupFuncUse                   = dbterror.ClassOptimizer.NewStd(mysql.ErrInvalidGroupFuncUse)
	ErrIllegalReference                      = dbterror.ClassOptimizer.NewStd(mysql.ErrIllegalReference)
	ErrNoDB                                  = dbterror.ClassOptimizer.NewStd(mysql.ErrNoDB)
	ErrUnknownExplainFormat                  = dbterror.ClassOptimizer.NewStd(mysql.ErrUnknownExplainFormat)
	ErrWrongGroupField                       = dbterror.ClassOptimizer.NewStd(mysql.ErrWrongGroupField)
	ErrDupFieldName                          = dbterror.ClassOptimizer.NewStd(mysql.ErrDupFieldName)
	ErrNonUpdatableTable                     = dbterror.ClassOptimizer.NewStd(mysql.ErrNonUpdatableTable)
	ErrMultiUpdateKeyConflict                = dbterror.ClassOptimizer.NewStd(mysql.ErrMultiUpdateKeyConflict)
	ErrInternal                              = dbterror.ClassOptimizer.NewStd(mysql.ErrInternal)
	ErrNonUniqTable                          = dbterror.ClassOptimizer.NewStd(mysql.ErrNonuniqTable)
	ErrWindowInvalidWindowFuncUse            = dbterror.ClassOptimizer.NewStd(mysql.ErrWindowInvalidWindowFuncUse)
	ErrWindowInvalidWindowFuncAliasUse       = dbterror.ClassOptimizer.NewStd(mysql.ErrWindowInvalidWindowFuncAliasUse)
	ErrWindowNoSuchWindow                    = dbterror.ClassOptimizer.NewStd(mysql.ErrWindowNoSuchWindow)
	ErrWindowCircularityInWindowGraph        = dbterror.ClassOptimizer.NewStd(mysql.ErrWindowCircularityInWindowGraph)
	ErrWindowNoChildPartitioning             = dbterror.ClassOptimizer.NewStd(mysql.ErrWindowNoChildPartitioning)
	ErrWindowNoInherentFrame                 = dbterror.ClassOptimizer.NewStd(mysql.ErrWindowNoInherentFrame)
	ErrWindowNoRedefineOrderBy               = dbterror.ClassOptimizer.NewStd(mysql.ErrWindowNoRedefineOrderBy)
	ErrWindowDuplicateName                   = dbterror.ClassOptimizer.NewStd(mysql.ErrWindowDuplicateName)
	ErrPartitionClauseOnNonpartitioned       = dbterror.ClassOptimizer.NewStd(mysql.ErrPartitionClauseOnNonpartitioned)
	ErrWindowFrameStartIllegal               = dbterror.ClassOptimizer.NewStd(mysql.ErrWindowFrameStartIllegal)
	ErrWindowFrameEndIllegal                 = dbterror.ClassOptimizer.NewStd(mysql.ErrWindowFrameEndIllegal)
	ErrWindowFrameIllegal                    = dbterror.ClassOptimizer.NewStd(mysql.ErrWindowFrameIllegal)
	ErrWindowRangeFrameOrderType             = dbterror.ClassOptimizer.NewStd(mysql.ErrWindowRangeFrameOrderType)
	ErrWindowRangeFrameTemporalType          = dbterror.ClassOptimizer.NewStd(mysql.ErrWindowRangeFrameTemporalType)
	ErrWindowRangeFrameNumericType           = dbterror.ClassOptimizer.NewStd(mysql.ErrWindowRangeFrameNumericType)
	ErrWindowRangeBoundNotConstant           = dbterror.ClassOptimizer.NewStd(mysql.ErrWindowRangeBoundNotConstant)
	ErrWindowRowsIntervalUse                 = dbterror.ClassOptimizer.NewStd(mysql.ErrWindowRowsIntervalUse)
	ErrWindowFunctionIgnoresFrame            = dbterror.ClassOptimizer.NewStd(mysql.ErrWindowFunctionIgnoresFrame)
	ErrUnsupportedOnGeneratedColumn          = dbterror.ClassOptimizer.NewStd(mysql.ErrUnsupportedOnGeneratedColumn)
	ErrPrivilegeCheckFail                    = dbterror.ClassOptimizer.NewStd(mysql.ErrPrivilegeCheckFail)
	ErrInvalidWildCard                       = dbterror.ClassOptimizer.NewStd(mysql.ErrInvalidWildCard)
	ErrMixOfGroupFuncAndFields               = dbterror.ClassOptimizer.NewStd(mysql.ErrMixOfGroupFuncAndFieldsIncompatible)
	errTooBigPrecision                       = dbterror.ClassExpression.NewStd(mysql.ErrTooBigPrecision)
	ErrDBaccessDenied                        = dbterror.ClassOptimizer.NewStd(mysql.ErrDBaccessDenied)
	ErrTableaccessDenied                     = dbterror.ClassOptimizer.NewStd(mysql.ErrTableaccessDenied)
	ErrGraphAccessDenied                     = dbterror.ClassOptimizer.NewStd(mysql.ErrGraphAccessDenied)
	ErrSpecificAccessDenied                  = dbterror.ClassOptimizer.NewStd(mysql.ErrSpecificAccessDenied)
	ErrViewNoExplain                         = dbterror.ClassOptimizer.NewStd(mysql.ErrViewNoExplain)
	ErrWrongValueCountOnRow                  = dbterror.ClassOptimizer.NewStd(mysql.ErrWrongValueCountOnRow)
	ErrViewInvalid                           = dbterror.ClassOptimizer.NewStd(mysql.ErrViewInvalid)
	ErrNoSuchThread                          = dbterror.ClassOptimizer.NewStd(mysql.ErrNoSuchThread)
	ErrUnknownColumn                         = dbterror.ClassOptimizer.NewStd(mysql.ErrBadField)
	ErrCartesianProductUnsupported           = dbterror.ClassOptimizer.NewStd(mysql.ErrCartesianProductUnsupported)
	ErrStmtNotFound                          = dbterror.ClassOptimizer.NewStd(mysql.ErrPreparedStmtNotFound)
	ErrAmbiguous                             = dbterror.ClassOptimizer.NewStd(mysql.ErrNonUniq)
	ErrUnresolvedHintName                    = dbterror.ClassOptimizer.NewStd(mysql.ErrUnresolvedHintName)
	ErrNotHintUpdatable                      = dbterror.ClassOptimizer.NewStd(mysql.ErrNotHintUpdatable)
	ErrWarnConflictingHint                   = dbterror.ClassOptimizer.NewStd(mysql.ErrWarnConflictingHint)
	ErrCTERecursiveRequiresUnion             = dbterror.ClassOptimizer.NewStd(mysql.ErrCTERecursiveRequiresUnion)
	ErrCTERecursiveRequiresNonRecursiveFirst = dbterror.ClassOptimizer.NewStd(mysql.ErrCTERecursiveRequiresNonRecursiveFirst)
	ErrCTERecursiveForbidsAggregation        = dbterror.ClassOptimizer.NewStd(mysql.ErrCTERecursiveForbidsAggregation)
	ErrCTERecursiveForbiddenJoinOrder        = dbterror.ClassOptimizer.NewStd(mysql.ErrCTERecursiveForbiddenJoinOrder)
	ErrInvalidRequiresSingleReference        = dbterror.ClassOptimizer.NewStd(mysql.ErrInvalidRequiresSingleReference)
	ErrSQLInReadOnlyMode                     = dbterror.ClassOptimizer.NewStd(mysql.ErrReadOnlyMode)
	// Since we cannot know if user logged in with a password, use message of ErrAccessDeniedNoPassword instead
	ErrAccessDenied              = dbterror.ClassOptimizer.NewStdErr(mysql.ErrAccessDenied, mysql.MySQLErrName[mysql.ErrAccessDeniedNoPassword])
	ErrBadNull                   = dbterror.ClassOptimizer.NewStd(mysql.ErrBadNull)
	ErrNotSupportedWithSem       = dbterror.ClassOptimizer.NewStd(mysql.ErrNotSupportedWithSem)
	ErrAsOf                      = dbterror.ClassOptimizer.NewStd(mysql.ErrAsOf)
	ErrOptOnTemporaryTable       = dbterror.ClassOptimizer.NewStd(mysql.ErrOptOnTemporaryTable)
	ErrOptOnCacheTable           = dbterror.ClassOptimizer.NewStd(mysql.ErrOptOnCacheTable)
	ErrDropTableOnTemporaryTable = dbterror.ClassOptimizer.NewStd(mysql.ErrDropTableOnTemporaryTable)
	// ErrPartitionNoTemporary returns when partition at temporary mode
	ErrPartitionNoTemporary     = dbterror.ClassOptimizer.NewStd(mysql.ErrPartitionNoTemporary)
	ErrViewSelectTemporaryTable = dbterror.ClassOptimizer.NewStd(mysql.ErrViewSelectTmptable)
	ErrSubqueryMoreThan1Row     = dbterror.ClassOptimizer.NewStd(mysql.ErrSubqueryNo1Row)
<<<<<<< HEAD
	ErrViewSelectClause         = dbterror.ClassOptimizer.NewStd(mysql.ErrViewSelectClause)
	ErrNoGraph                  = dbterror.ClassOptimizer.NewStd(mysql.ErrNoGraph)
	ErrGraphInvalid             = dbterror.ClassOptimizer.NewStd(mysql.ErrGraphInvalid)
	ErrDupVariable              = dbterror.ClassOptimizer.NewStd(mysql.ErrDupVariable)
	ErrLabelNotExists           = dbterror.ClassOptimizer.NewStd(mysql.ErrLabelNotExists)
	ErrInvalidGraphSubquery     = dbterror.ClassOptimizer.NewStd(mysql.ErrInvalidGraphSubquery)
	ErrUnresolvedVariable       = dbterror.ClassOptimizer.NewStd(mysql.ErrUnresolvedVariable)
	ErrPropertyNotExists        = dbterror.ClassOptimizer.NewStd(mysql.ErrPropertyNotExists)
	ErrNoVariables              = dbterror.ClassOptimizer.NewStd(mysql.ErrNoVariables)
	ErrNoProperties             = dbterror.ClassOptimizer.NewStd(mysql.ErrNoProperties)
=======
	ErrKeyPart0                 = dbterror.ClassOptimizer.NewStd(mysql.ErrKeyPart0)
>>>>>>> 36a98104
)<|MERGE_RESOLUTION|>--- conflicted
+++ resolved
@@ -109,7 +109,7 @@
 	ErrPartitionNoTemporary     = dbterror.ClassOptimizer.NewStd(mysql.ErrPartitionNoTemporary)
 	ErrViewSelectTemporaryTable = dbterror.ClassOptimizer.NewStd(mysql.ErrViewSelectTmptable)
 	ErrSubqueryMoreThan1Row     = dbterror.ClassOptimizer.NewStd(mysql.ErrSubqueryNo1Row)
-<<<<<<< HEAD
+	ErrKeyPart0                 = dbterror.ClassOptimizer.NewStd(mysql.ErrKeyPart0)
 	ErrViewSelectClause         = dbterror.ClassOptimizer.NewStd(mysql.ErrViewSelectClause)
 	ErrNoGraph                  = dbterror.ClassOptimizer.NewStd(mysql.ErrNoGraph)
 	ErrGraphInvalid             = dbterror.ClassOptimizer.NewStd(mysql.ErrGraphInvalid)
@@ -120,7 +120,4 @@
 	ErrPropertyNotExists        = dbterror.ClassOptimizer.NewStd(mysql.ErrPropertyNotExists)
 	ErrNoVariables              = dbterror.ClassOptimizer.NewStd(mysql.ErrNoVariables)
 	ErrNoProperties             = dbterror.ClassOptimizer.NewStd(mysql.ErrNoProperties)
-=======
-	ErrKeyPart0                 = dbterror.ClassOptimizer.NewStd(mysql.ErrKeyPart0)
->>>>>>> 36a98104
 )