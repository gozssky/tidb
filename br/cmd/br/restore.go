// Copyright 2020 PingCAP, Inc. Licensed under Apache-2.0.

package main

import (
	"fmt"

	"github.com/pingcap/errors"
	"github.com/pingcap/log"
	berrors "github.com/pingcap/tidb/br/pkg/errors"
	"github.com/pingcap/tidb/br/pkg/gluetikv"
	"github.com/pingcap/tidb/br/pkg/summary"
	"github.com/pingcap/tidb/br/pkg/task"
	"github.com/pingcap/tidb/br/pkg/trace"
	"github.com/pingcap/tidb/br/pkg/utils"
	"github.com/pingcap/tidb/br/pkg/version/build"
	"github.com/pingcap/tidb/session"
	"github.com/spf13/cobra"
	"go.uber.org/zap"
	"sourcegraph.com/sourcegraph/appdash"
)

func runRestoreCommand(command *cobra.Command, cmdName string) error {
	cfg := task.RestoreConfig{Config: task.Config{LogProgress: HasLogFile()}}
	if err := cfg.ParseFromFlags(command.Flags()); err != nil {
		command.SilenceUsage = false
		return errors.Trace(err)
	}

	if task.IsStreamRestore(cmdName) {
		if err := cfg.ParseStreamRestoreFlags(command.Flags()); err != nil {
			return errors.Trace(err)
		}
	}

	ctx := GetDefaultContext()
	if cfg.EnableOpenTracing {
		var store *appdash.MemoryStore
		ctx, store = trace.TracerStartSpan(ctx)
		defer trace.TracerFinishSpan(ctx, store)
	}
	if err := task.RunRestore(GetDefaultContext(), tidbGlue, cmdName, &cfg); err != nil {
		log.Error("failed to restore", zap.Error(err))
		printWorkaroundOnFullRestoreError(command, err)
		return errors.Trace(err)
	}
	return nil
}

func runRestoreDataCommand(command *cobra.Command, cmdName string) error {
	cfg := task.RestoreDataConfig{Config: task.Config{LogProgress: HasLogFile()}}
	if err := cfg.ParseFromFlags(command.Flags()); err != nil {
		command.SilenceUsage = false
		return errors.Trace(err)
	}

	ctx := GetDefaultContext()
	if cfg.EnableOpenTracing {
		var store *appdash.MemoryStore
		ctx, store = trace.TracerStartSpan(ctx)
		defer trace.TracerFinishSpan(ctx, store)
	}
	if err := task.RunRestoreData(GetDefaultContext(), tidbGlue, cmdName, &cfg); err != nil {
		log.Error("failed to restore data", zap.Error(err))
		return errors.Trace(err)
	}
	return nil
}

<<<<<<< HEAD
// print workaround when we met not fresh or incompatible cluster error on full cluster restore
func printWorkaroundOnFullRestoreError(command *cobra.Command, err error) {
	if !errors.ErrorEqual(err, berrors.ErrRestoreNotFreshCluster) &&
		!errors.ErrorEqual(err, berrors.ErrRestoreIncompatibleSys) {
		return
	}
	fmt.Println("#######################################################################")
	switch {
	case errors.ErrorEqual(err, berrors.ErrRestoreNotFreshCluster):
		fmt.Println("# the target cluster is not fresh, br cannot restore system tables.")
	case errors.ErrorEqual(err, berrors.ErrRestoreIncompatibleSys):
		fmt.Println("# the target cluster is not compatible with the backup data,")
		fmt.Println("# br cannot restore system tables.")
	}
	fmt.Println("# you can remove 'with-sys-table' flag to skip restoring system tables")
	fmt.Println("#######################################################################")
=======
func runRestoreDataCommand(command *cobra.Command, cmdName string) error {
	cfg := task.RestoreDataConfig{Config: task.Config{LogProgress: HasLogFile()}}
	if err := cfg.ParseFromFlags(command.Flags()); err != nil {
		command.SilenceUsage = false
		return errors.Trace(err)
	}

	ctx := GetDefaultContext()
	if cfg.EnableOpenTracing {
		var store *appdash.MemoryStore
		ctx, store = trace.TracerStartSpan(ctx)
		defer trace.TracerFinishSpan(ctx, store)
	}
	if err := task.RunRestoreData(GetDefaultContext(), tidbGlue, cmdName, &cfg); err != nil {
		log.Error("failed to restore data", zap.Error(err))
		return errors.Trace(err)
	}
	return nil
>>>>>>> 2f034681
}

func runRestoreRawCommand(command *cobra.Command, cmdName string) error {
	cfg := task.RestoreRawConfig{
		RawKvConfig: task.RawKvConfig{Config: task.Config{LogProgress: HasLogFile()}},
	}
	if err := cfg.ParseFromFlags(command.Flags()); err != nil {
		command.SilenceUsage = false
		return errors.Trace(err)
	}

	ctx := GetDefaultContext()
	if cfg.EnableOpenTracing {
		var store *appdash.MemoryStore
		ctx, store = trace.TracerStartSpan(ctx)
		defer trace.TracerFinishSpan(ctx, store)
	}
	if err := task.RunRestoreRaw(GetDefaultContext(), gluetikv.Glue{}, cmdName, &cfg); err != nil {
		log.Error("failed to restore raw kv", zap.Error(err))
		return errors.Trace(err)
	}
	return nil
}

func runEBSMetaRestoreCommand(command *cobra.Command, cmdName string) error {
	cfg := task.RestoreEBSConfig{}
	if err := cfg.ParseFromFlags(command.Flags()); err != nil {
		command.SilenceUsage = false
		return errors.Trace(err)
	}

	ctx := GetDefaultContext()
	if cfg.EnableOpenTracing {
		var store *appdash.MemoryStore
		ctx, store = trace.TracerStartSpan(ctx)
		defer trace.TracerFinishSpan(ctx, store)
	}
	if err := task.RunRestoreEBSMeta(GetDefaultContext(), gluetikv.Glue{}, cmdName, &cfg); err != nil {
		log.Error("failed to restore EBS meta", zap.Error(err))
		return errors.Trace(err)
	}
	return nil
}

// NewRestoreCommand returns a restore subcommand.
func NewRestoreCommand() *cobra.Command {
	command := &cobra.Command{
		Use:          "restore",
		Short:        "restore a TiDB/TiKV cluster",
		SilenceUsage: true,
		PersistentPreRunE: func(c *cobra.Command, args []string) error {
			if err := Init(c); err != nil {
				return errors.Trace(err)
			}
			build.LogInfo(build.BR)
			utils.LogEnvVariables()
			task.LogArguments(c)
			session.DisableStats4Test()

			summary.SetUnit(summary.RestoreUnit)
			return nil
		},
	}
	command.AddCommand(
		newFullRestoreCommand(),
		newDBRestoreCommand(),
		newTableRestoreCommand(),
		newRawRestoreCommand(),
		newStreamRestoreCommand(),
		newEBSMetaRestoreCommand(),
		newRestoreDataCommand(),
	)
	task.DefineRestoreFlags(command.PersistentFlags())

	return command
}

func newFullRestoreCommand() *cobra.Command {
	command := &cobra.Command{
		Use:   "full",
		Short: "restore all tables",
		Args:  cobra.NoArgs,
		RunE: func(cmd *cobra.Command, _ []string) error {
			return runRestoreCommand(cmd, task.FullRestoreCmd)
		},
	}
	task.DefineFilterFlags(command, filterOutSysAndMemTables, false)
	return command
}

func newDBRestoreCommand() *cobra.Command {
	command := &cobra.Command{
		Use:   "db",
		Short: "restore tables in a database from the backup data",
		Args:  cobra.NoArgs,
		RunE: func(cmd *cobra.Command, _ []string) error {
			return runRestoreCommand(cmd, task.DBRestoreCmd)
		},
	}
	task.DefineDatabaseFlags(command)
	return command
}

func newTableRestoreCommand() *cobra.Command {
	command := &cobra.Command{
		Use:   "table",
		Short: "restore a table from the backup data",
		Args:  cobra.NoArgs,
		RunE: func(cmd *cobra.Command, _ []string) error {
			return runRestoreCommand(cmd, task.TableRestoreCmd)
		},
	}
	task.DefineTableFlags(command)
	return command
}

func newRawRestoreCommand() *cobra.Command {
	command := &cobra.Command{
		Use:   "raw",
		Short: "(experimental) restore a raw kv range to TiKV cluster",
		Args:  cobra.NoArgs,
		RunE: func(cmd *cobra.Command, _ []string) error {
			return runRestoreRawCommand(cmd, task.RawRestoreCmd)
		},
	}

	task.DefineRawRestoreFlags(command)
	return command
}

func newStreamRestoreCommand() *cobra.Command {
	command := &cobra.Command{
		Use:   "point",
		Short: "restore data from log until specify commit timestamp",
		Args:  cobra.NoArgs,
		RunE: func(command *cobra.Command, _ []string) error {
			return runRestoreCommand(command, task.PointRestoreCmd)
		},
	}
	task.DefineFilterFlags(command, filterOutSysAndMemTables, true)
	task.DefineStreamRestoreFlags(command)
	command.Hidden = true
	return command
}

func newEBSMetaRestoreCommand() *cobra.Command {
	command := &cobra.Command{
		Use:   "ebs",
		Short: "phase 1 of EBS-based restore to restore volumes and other info",
		Args:  cobra.NoArgs,
		RunE: func(command *cobra.Command, _ []string) error {
			return runEBSMetaRestoreCommand(command, task.EBSMetaRestoreCmd)
		},
	}
	task.DefineRestoreEBSMetaFlags(command)
	command.Hidden = true
	return command
}

func newRestoreDataCommand() *cobra.Command {
	command := &cobra.Command{
		Use:   "data",
		Short: "phase 2 - restore data from snapshot volume where tikv runing on, it requires phase 1 command 'restore ebs' run before.",
		Args:  cobra.NoArgs,
		RunE: func(command *cobra.Command, _ []string) error {
			err := runRestoreDataCommand(command, task.RestoreDataCmd)
			if err != nil {
				summary.SetSuccessStatus(false)
				return errors.Trace(err)
			}
			return nil
		},
	}
	task.DefineRestoreDataFlags(command)
	command.Hidden = true
	return command
}<|MERGE_RESOLUTION|>--- conflicted
+++ resolved
@@ -47,7 +47,7 @@
 	return nil
 }
 
-func runRestoreDataCommand(command *cobra.Command, cmdName string) error {
+func runResolveKvDataCommand(command *cobra.Command, cmdName string) error {
 	cfg := task.RestoreDataConfig{Config: task.Config{LogProgress: HasLogFile()}}
 	if err := cfg.ParseFromFlags(command.Flags()); err != nil {
 		command.SilenceUsage = false
@@ -60,14 +60,13 @@
 		ctx, store = trace.TracerStartSpan(ctx)
 		defer trace.TracerFinishSpan(ctx, store)
 	}
-	if err := task.RunRestoreData(GetDefaultContext(), tidbGlue, cmdName, &cfg); err != nil {
+	if err := task.RunResolveKvData(GetDefaultContext(), tidbGlue, cmdName, &cfg); err != nil {
 		log.Error("failed to restore data", zap.Error(err))
 		return errors.Trace(err)
 	}
 	return nil
 }
 
-<<<<<<< HEAD
 // print workaround when we met not fresh or incompatible cluster error on full cluster restore
 func printWorkaroundOnFullRestoreError(command *cobra.Command, err error) {
 	if !errors.ErrorEqual(err, berrors.ErrRestoreNotFreshCluster) &&
@@ -84,26 +83,6 @@
 	}
 	fmt.Println("# you can remove 'with-sys-table' flag to skip restoring system tables")
 	fmt.Println("#######################################################################")
-=======
-func runRestoreDataCommand(command *cobra.Command, cmdName string) error {
-	cfg := task.RestoreDataConfig{Config: task.Config{LogProgress: HasLogFile()}}
-	if err := cfg.ParseFromFlags(command.Flags()); err != nil {
-		command.SilenceUsage = false
-		return errors.Trace(err)
-	}
-
-	ctx := GetDefaultContext()
-	if cfg.EnableOpenTracing {
-		var store *appdash.MemoryStore
-		ctx, store = trace.TracerStartSpan(ctx)
-		defer trace.TracerFinishSpan(ctx, store)
-	}
-	if err := task.RunRestoreData(GetDefaultContext(), tidbGlue, cmdName, &cfg); err != nil {
-		log.Error("failed to restore data", zap.Error(err))
-		return errors.Trace(err)
-	}
-	return nil
->>>>>>> 2f034681
 }
 
 func runRestoreRawCommand(command *cobra.Command, cmdName string) error {
@@ -174,7 +153,7 @@
 		newRawRestoreCommand(),
 		newStreamRestoreCommand(),
 		newEBSMetaRestoreCommand(),
-		newRestoreDataCommand(),
+		newResolveKvDataCommand(),
 	)
 	task.DefineRestoreFlags(command.PersistentFlags())
 
@@ -263,13 +242,13 @@
 	return command
 }
 
-func newRestoreDataCommand() *cobra.Command {
+func newResolveKvDataCommand() *cobra.Command {
 	command := &cobra.Command{
 		Use:   "data",
-		Short: "phase 2 - restore data from snapshot volume where tikv runing on, it requires phase 1 command 'restore ebs' run before.",
+		Short: "restore data from snapshot volume where tikv runing on, it requires command 'restore ebs' run before.",
 		Args:  cobra.NoArgs,
 		RunE: func(command *cobra.Command, _ []string) error {
-			err := runRestoreDataCommand(command, task.RestoreDataCmd)
+			err := runResolveKvDataCommand(command, task.ResolvedKvDataCmd)
 			if err != nil {
 				summary.SetSuccessStatus(false)
 				return errors.Trace(err)
