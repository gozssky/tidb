--- conflicted
+++ resolved
@@ -84,11 +84,8 @@
 	Flag      int                  // Some flag parsed from sql, such as FULL.
 	Roles     []*auth.RoleIdentity // Used for show grants.
 	User      *auth.UserIdentity   // Used by show grants, show create user.
-<<<<<<< HEAD
-	Graph     *ast.GraphName       // Used for showing create graphs.
-=======
 	Extractor plannercore.ShowPredicateExtractor
->>>>>>> 36a98104
+	Graph     *ast.GraphName // Used for showing create graphs.
 
 	is infoschema.InfoSchema
 
